#!/usr/bin/env python
# -*- coding: utf-8 -*-
#
# Authors: Tobias B <github.com/sezanzeb>, Alex Loosley <aloosley@alumni.brown.edu>,
# Stephan Sahm <stephan.sahm@gmx.de>, Alex Salles <alex.salles@gmail.com>, Data Reply Munich

"""Ensemble Latent Dirichlet Allocation (LDA), a method of ensembling multiple gensim topic models. They are clustered
using DBSCAN, for which nearby topic mixtures - which are mixtures of two or more true topics and therefore undesired -
are being used to support topics in becoming cores, but not vice versa.

Usage examples
--------------

Train an ensemble of LdaModels using a Gensim corpus

.. sourcecode:: pycon

    >>> from gensim.test.utils import common_texts
    >>> from gensim.corpora.dictionary import Dictionary
    >>> from gensim.models import EnsembleLda
    >>>
    >>> # Create a corpus from a list of texts
    >>> common_dictionary = Dictionary(common_texts)
    >>> common_corpus = [common_dictionary.doc2bow(text) for text in common_texts]
    >>>
    >>> # Train the model on the corpus. corpus has to be provided as a
    >>> # keyword argument, as they are passed through to the children.
    >>> elda = EnsembleLda(corpus=common_corpus, id2word=common_dictionary, num_topics=10, num_models=4)

Save a model to disk, or reload a pre-trained model

.. sourcecode:: pycon

    >>> from gensim.test.utils import datapath
    >>>
    >>> # Save model to disk.
    >>> temp_file = datapath("model")
    >>> elda.save(temp_file)
    >>>
    >>> # Load a potentially pretrained model from disk.
    >>> elda = EnsembleLda.load(temp_file)

Query, the model using new, unseen documents

.. sourcecode:: pycon

    >>> # Create a new corpus, made of previously unseen documents.
    >>> other_texts = [
    ...     ['computer', 'time', 'graph'],
    ...     ['survey', 'response', 'eps'],
    ...     ['human', 'system', 'computer']
    ... ]
    >>> other_corpus = [common_dictionary.doc2bow(text) for text in other_texts]
    >>>
    >>> unseen_doc = other_corpus[0]
    >>> vector = elda[unseen_doc]  # get topic probability distribution for a document

Increase the ensemble size by adding a new model. Make sure it uses the same dictionary

.. sourcecode:: pycon

    >>> from gensim.models import LdaModel
    >>> elda.add_model(LdaModel(common_corpus, id2word=common_dictionary, num_topics=10))
    >>> elda.recluster()
    >>> vector = elda[unseen_doc]

To optimize the ensemble for your specific case, the children can be clustered again using
different hyperparameters

.. sourcecode:: pycon

    >>> elda.recluster(eps=0.2)

References
----------
.. [1] REHUREK, Radim and Sojka, PETR, 2010, Software framework for topic
       modelling with large corpora. In : THE LREC 2010 WORKSHOP ON NEW
       CHALLENGES FOR NLP FRAMEWORKS [online]. Msida : University of Malta.
       2010. p. 45-50. Available from:
       http://citeseerx.ist.psu.edu/viewdoc/summary?doi=10.1.1.695.4595

"""

import logging
import os
from multiprocessing import Process, Pipe, ProcessError
import numpy as np
from scipy.spatial.distance import cosine
from gensim import utils
from gensim.models import ldamodel, ldamulticore, basemodel

logger = logging.getLogger(__name__)


class EnsembleLda():
    """Ensemble Latent Dirichlet Allocation (LDA), a method of ensembling multiple gensim topic models.
    They are clustered using a variation of DBSCAN, for which nearby topic mixtures - which are mixtures
    of two or more true topics and therefore undesired - are being used to support topics in becoming
    cores, but not vice versa.

    """
    def __init__(self, topic_model_kind="lda", num_models=3,
                 min_cores=None,  # default value from _generate_stable_topics()
                 epsilon=0.1, ensemble_workers=1, memory_friendly_ttda=True,
                 min_samples=None, masking_method="mass", masking_threshold=None,
                 distance_workers=1, random_state=None, **gensim_kw_args):
        """

        Parameters
        ----------
        topic_model_kind : str, topic model, optional
            Examples:
                'ldamulticore' (recommended), 'lda' (default),
        ensemble_workers : number, optional
            Spawns that many processes and distributes the models from the ensemble to those as evenly as possible.
            num_models should be a multiple of ensemble_workers.

            Setting it to 0 or 1 will both use the nonmultiprocessing version. Default:1
                gensim.models.ldamodel, gensim.models.ldamulticore
        num_models : int, optional
            How many LDA models to train in this ensemble.
            Default: 3
        min_cores : int, optional
            Minimum cores a cluster of topics has to contain so that it is recognized as stable topic.
        epsilon : float, optional
            Defaults to 0.1. Epsilon for the cbdbscan clustering that generates the stable topics.
        ensemble_workers : int, optional
            Spawns that many processes and distributes the models from the ensemble to those as evenly as possible.
            num_models should be a multiple of ensemble_workers.

            Setting it to 0 or 1 will both use the nonmultiprocessing version. Default:1
        memory_friendly_ttda : boolean, optional
            If True, the models in the ensemble are deleted after training and only a concatenation of each model's
            topic term distribution (called ttda) is kept to save memory.

            Defaults to True. When False, trained models are stored in a list in self.tms, and no models that are not
            of a gensim model type can be added to this ensemble using the add_model function.

            If False, any topic term matrix can be suplied to add_model.
        min_samples : int, optional
            Required int of nearby topics for a topic to be considered as 'core' in the CBDBSCAN clustering.
        masking_method : {'mass', 'rank}, optional
            One of "mass" (default) or "rank" (faster).
        masking_threshold : float, optional
            Default: None, which uses 0.11 for masking_method "rank", and 0.95 for "mass".
        distance_workers : int, optional
            When distance_workers is None, it defaults to os.cpu_count() for maximum performance. Default is 1, which
            is not multiprocessed. Set to > 1 to enable multiprocessing.
        **gensim_kw_args
            Parameters for each gensim model (e.g. :py:class:`gensim.models.LdaModel`) in the ensemble.

        """
        # Set random state
        # nps max random state of 2**32 - 1 is too large for windows:
        self._MAX_RANDOM_STATE = np.iinfo(np.int32).max

        if "id2word" not in gensim_kw_args:
            gensim_kw_args["id2word"] = None
        if "corpus" not in gensim_kw_args:
            gensim_kw_args["corpus"] = None

        # dictionary. modified version of from gensim/models/ldamodel.py
        # error messages are copied from the original gensim module [1]:
        # will create a fake dict if no dict is provided.
        if gensim_kw_args["id2word"] is None and not gensim_kw_args["corpus"] is None:
            logger.warning("no word id mapping provided; initializing from corpus, assuming identity")
            gensim_kw_args["id2word"] = utils.dict_from_corpus(gensim_kw_args["corpus"])
        if gensim_kw_args["id2word"] is None and gensim_kw_args["corpus"] is None:
            raise ValueError(
                "at least one of corpus/id2word must be specified, to establish "
                "input space dimensionality. Corpus should be provided using the "
                "`corpus` keyword argument.")

        if isinstance(topic_model_kind, ldamodel.LdaModel):
            self.topic_model_kind = topic_model_kind
        else:
            kinds = {
                "lda": ldamodel.LdaModel,
                "ldamulticore": ldamulticore.LdaMulticore
            }
            if topic_model_kind not in kinds:
                raise ValueError(
                    "topic_model_kind should be one of 'lda', 'ldamulticode' or a model inheriting from LdaModel")
            self.topic_model_kind = kinds[topic_model_kind]

        self.num_models = num_models
        self.gensim_kw_args = gensim_kw_args

        self.memory_friendly_ttda = memory_friendly_ttda
        self.distance_workers = distance_workers

        # this will provide the gensim api to the ensemble basically
        self.classic_model_representation = None

        # the ensembles state
        self.random_state = utils.get_random_state(random_state)
        self.sstats_sum = 0
        self.eta = None
        self.tms = []
        # initialize empty topic term distribution array
        self.ttda = np.empty((0, len(gensim_kw_args["id2word"])))
        self.asymmetric_distance_matrix_outdated = True

        # in case the model will not train due to some
        # parameters, stop here and don't train.
        if num_models <= 0:
            return
        if gensim_kw_args.get("corpus") is None:
            return
        if gensim_kw_args.get("iterations", 0) <= 0:
            return
        if gensim_kw_args.get("passes", 0) <= 0:
            return

        logger.info("Generating {} topic models...".format(num_models))

        if ensemble_workers > 1:
            self._generate_topic_models_multiproc(num_models, ensemble_workers)
        else:
            # singlecore
            self._generate_topic_models(num_models)

        self._generate_asymmetric_distance_matrix(
            workers=self.distance_workers,
            threshold=masking_threshold,
            method=masking_method)
        self._generate_topic_clusters(epsilon, min_samples)
        self._generate_stable_topics(min_cores)

        # create model that can provide the usual gensim api to the stable topics from the ensemble
        self.generate_gensim_representation()

    def convert_to_memory_friendly(self):
        """removes the stored gensim models and only keeps their ttdas"""
        self.tms = []
        self.memory_friendly_ttda = True

    def generate_gensim_representation(self):
        """Creates a gensim model from the stable topics.

        The returned representation is an Gensim LdaModel (:py:class:`gensim.models.LdaModel`) that has been
        instantiated with an A-priori belief on word probability, eta, that represents the topic-term distributions of
        any stable topics the were found by clustering over the ensemble of topic distributions.

        When no stable topics have been detected, None is returned.

        Returns
        -------
        :py:class:`gensim.models.LdaModel`
            A Gensim LDA Model classic_model_representation for which:
            classic_model_representation.get_topics() == self.get_topics()
        """

        logger.info("Generating classic gensim model representation based on results from the ensemble")

        number_of_words = self.sstats_sum
        # if number_of_words should be wrong for some fantastic funny reason
        # that makes you want to peel your skin off, recreate it (takes a while):
        if number_of_words == 0 and "corpus" in self.gensim_kw_args and not self.gensim_kw_args["corpus"] is None:
            for document in self.gensim_kw_args["corpus"]:
                for token in document:
                    number_of_words += token[1]
            self.sstats_sum = number_of_words
        assert number_of_words != 0

        stable_topics = self.get_topics()

        num_stable_topics = len(stable_topics)

        if num_stable_topics == 0:
            logger.error("The model did not detect any stable topic. You can try to adjust epsilon: "
                         "recluster(eps=...)")
            self.classic_model_representation = None
            return

        # create a new gensim model
        params = self.gensim_kw_args.copy()
        params["eta"] = self.eta
        params["num_topics"] = num_stable_topics
        # adjust params in a way that no training happens
        params["iterations"] = 0  # no training
        params["passes"] = 0  # no training

        classic_model_representation = self.topic_model_kind(**params)

        # when eta was None, use what gensim generates as default eta for the following tasks:
        eta = classic_model_representation.eta

        # the following is important for the denormalization
        # to generate the proper sstats for the new gensim model:
        # transform to dimensionality of stable_topics. axis=1 is summed
        eta_sum = 0
        if int == type(eta) or float == type(eta):
            eta_sum = [eta * len(stable_topics[0])] * num_stable_topics
        else:
            if len(eta.shape) == 1:  # [e1, e2, e3]
                eta_sum = [[eta.sum()]] * num_stable_topics
            if len(eta.shape) > 1:  # [[e11, e12, ...], [e21, e22, ...], ...]
                eta_sum = np.array(eta.sum(axis=1)[:, None])

        # the factor, that will be used when get_topics() is used, for normalization
        # will never change, because the sum for eta as well as the sum for sstats is constant.
        # Therefore predicting normalization_factor becomes super easy.
        # corpus is a mapping of id to occurences

        # so one can also easily calculate the
        # right sstats, so that get_topics() will return the stable topics no
        # matter eta.

        normalization_factor = np.array([[number_of_words / num_stable_topics]] * num_stable_topics) + eta_sum

        sstats = stable_topics * normalization_factor
        sstats -= eta

        classic_model_representation.state.sstats = sstats.astype(np.float32)
        # fix expElogbeta.
        classic_model_representation.sync_state()

        self.classic_model_representation = classic_model_representation

        return classic_model_representation

    def add_model(self, target, num_new_models=None):
        """Adds the ttda of another model to the ensemble this way, multiple topic models can be connected to an
        ensemble.

        Make sure that all the models use the exact same dictionary/idword mapping.

        In order to generate new stable topics afterwards, use
            self._generate_asymmetric_distance_matrix()
            self.recluster()

        The ttda of another ensemble can also be used, in that case set num_new_models to the num_models parameter
        of the ensemble, that means the number of classic models in the ensemble that generated the ttda. This is
        important, because that information is used to estimate "min_samples" for _generate_topic_clusters.

        If you trained this ensemble in the past with a certain Dictionary that you want to reuse for other
        models, you can get it from: self.id2word.

        Parameters
        ----------
        target : {see description}
            1. A single EnsembleLda object
            2. List of EnsembleLda objects
            3. A single Gensim topic model (e.g. (:py:class:`gensim.models.LdaModel`)
            4. List of Gensim topic models

            if memory_friendly_ttda is True, target can also be:
            5. topic-term-distribution-array

            example: [[0.1, 0.1, 0.8], [...], ...]

            [topic1, topic2, ...]
            with topic being an array of probabilities:
            [token1, token2, ...]

            token probabilities in a single topic sum to one, therefore, all the words sum to len(ttda)

        num_new_models : integer, optional
            the model keeps track of how many models were used in this ensemble. Set higher if ttda contained topics
            from more than one model. Default: None, which takes care of it automatically.

            If target is a 2D-array of float values, it assumes 1.

            If the ensemble has memory_friendly_ttda set to False, then it will always use the number of models in
            the target parameter.

        """
        # If the model has never seen a ttda before, initialize.
        # If it has, append.

        # Be flexible. Can be a single element or a list of elements
        # make sure it's a numpy array
        if not isinstance(target, (np.ndarray, list)):
            target = np.array([target])
        else:
            target = np.array(target)
            assert len(target) > 0

        if self.memory_friendly_ttda:
            # for memory friendly models/ttdas, append the ttdas to itself

            detected_num_models = 0

            ttda = []

            # 1. ttda array, because that's the only accepted input that contains numbers
            if isinstance(target.dtype.type(), (np.number, float)):
                ttda = target
                detected_num_models = 1

            # 2. list of ensemblelda objects
            elif isinstance(target[0], type(self)):
                ttda = np.concatenate([ensemble.ttda for ensemble in target], axis=0)
                detected_num_models = sum([ensemble.num_models for ensemble in target])

            # 3. list of gensim models
            elif isinstance(target[0], basemodel.BaseTopicModel):
                ttda = np.concatenate([model.get_topics() for model in target], axis=0)
                detected_num_models = len(target)

            # unknown
            else:
                raise ValueError("target is of unknown type or a list of unknown types: {}".format(type(target[0])))

            # new models were added, increase num_models
            # if the user didn't provide a custon numer to use
            if num_new_models is None:
                self.num_models += detected_num_models
            else:
                self.num_models += num_new_models

        else:  # memory unfriendly ensembles

            ttda = []

            # 1. ttda array
            if isinstance(target.dtype.type(), (np.number, float)):
                raise ValueError('ttda arrays cannot be added to ensembles, for which memory_friendly_ttda=False, '
                                 'you can call convert_to_memory_friendly, but it will discard the stored gensim'
                                 'models and only keep the relevant topic term distributions from them.')

            # 2. list of ensembles
            elif isinstance(target[0], type(self)):
                for ensemble in target:
                    self.tms += ensemble.tms
                ttda = np.concatenate([ensemble.ttda for ensemble in target], axis=0)

            # 3. list of gensim models
            elif isinstance(target[0], basemodel.BaseTopicModel):
                self.tms += target.tolist()
                ttda = np.concatenate([model.get_topics() for model in target], axis=0)

            # unknown
            else:
                raise ValueError("target is of unknown type or a list of unknown types: {}".format(type(target[0])))

            # in this case, len(self.tms) should
            # always match self.num_models
            if num_new_models is not None and num_new_models + self.num_models != len(self.tms):
                logger.info('num_new_models will be ignored. num_models should match the number of '
                            'stored models for a memory unfriendly ensemble')
            self.num_models = len(self.tms)

        logger.info("Ensemble contains {} models and {} topics now".format(self.num_models, len(self.ttda)))

        if self.ttda.shape[1] != ttda.shape[1]:
            raise ValueError(("target ttda dimensions do not match. Topics must be {} but was"
                                "{} elements large").format(self.ttda.shape[-1], ttda.shape[-1]))
        self.ttda = np.append(self.ttda, ttda, axis=0)

        # tell recluster that the distance matrix needs to be regenerated
        self.asymmetric_distance_matrix_outdated = True

    def save(self, fname):
        """Save the ensemble to a file.

        Parameters
        ----------
        fname : str
            Path to the system file where the model will be persisted.

        """

        logger.info("saving %s object to %s", self.__class__.__name__, fname)

        utils.pickle(self, fname)

    @staticmethod
    def load(fname):
        """Load a previously stored ensemble from disk.

        Parameters
        ----------
        fname : str
            Path to file that contains the needed object.

        Returns
        -------
            A previously saved ensembleLda object

        """

        # message copied from [1]
        logger.info("loading %s object from %s", EnsembleLda.__name__, fname)

        eLDA = utils.unpickle(fname)

        return eLDA

    def _generate_topic_models_multiproc(self, num_models, ensemble_workers):
        """Will make the ensemble multiprocess, which results in a speedup on multicore machines. Results from the
        processes will be piped to the parent and concatenated.

        Parameters
        ----------
        num_models : int
            how many models to train in the ensemble
        ensemble_workers : int
            into how many processes to split the models will be set to max(workers, num_models), to avoid workers that
            are supposed to train 0 models.

            to get maximum performance, set to the number of your cores, if non-parallelized models are being used in
            the ensemble (LdaModel).

            For LdaMulticore, the performance gain is small and gets larger for a significantly smaller corpus.
            In that case, ensemble_workers=2 can be used.

        """

        # the way random_states is handled needs to prevent getting different results when multiprocessing is on,
        # or getting the same results in every lda children. so it is solved by generating a list of state seeds before
        # multiprocessing is started.
        random_states = [self.random_state.randint(self._MAX_RANDOM_STATE) for _ in range(num_models)]

        # each worker has to work on at least one model.
        # Don't spawn idle workers:
        workers = min(ensemble_workers, num_models)

        # create worker processes:
        # from what I know this is basically forking with a jump to a target function in each child
        # so modifying the ensemble object will not modify the one in the parent because of no shared memory
        processes = []
        pipes = []
        num_models_unhandled = num_models  # how many more models need to be trained by workers?

        for i in range(workers):
            try:
                parentConn, childConn = Pipe()
                num_subprocess_models = 0
                if i == workers - 1:  # i is a index, hence -1
                    # is this the last worker that needs to be created?
                    # then task that worker with all the remaining models
                    num_subprocess_models = num_models_unhandled
                else:
                    num_subprocess_models = int(num_models_unhandled / (workers - i))

                # get the chunk from the random states that is meant to be for those models
                random_states_for_worker = random_states[-num_models_unhandled:][:num_subprocess_models]

                p = Process(target=self._generate_topic_models,
                            args=(num_subprocess_models, random_states_for_worker, childConn))

                processes += [p]
                pipes += [(parentConn, childConn)]
                p.start()

                num_models_unhandled -= num_subprocess_models

            except ProcessError:
                logger.error("could not start process {}".format(i))
                # close all pipes
                for p in pipes:
                    p[1].close()
                    p[0].close()
                # end all processes
                for p in processes:
                    if p.is_alive():
                        p.terminate()
                    del p
                # stop
                raise

        # aggregate results
        # will also block until workers are finished
        for p in pipes:
            answer = p[0].recv()  # [0], because that is the parentConn
            p[0].close()
            # this does basically the same as the _generate_topic_models function (concatenate all the ttdas):
            if not self.memory_friendly_ttda:
                self.tms += answer
                ttda = np.concatenate([model.get_topics() for model in answer])
            else:
                ttda = answer
            self.ttda = np.concatenate([self.ttda, ttda])

        # end all processes
        for p in processes:
            p.terminate()

    def _generate_topic_models(self, num_models, random_states=None, pipe=None):
        """Will train the topic models, that form the ensemble.

        Parameters
        ----------
        num_models : int
            number of models to be generated
        random_states : list
            list of numbers or np.random.RandomState objects. Will be autogenerated based on the ensembles
            RandomState if None (default).
        pipe : multiprocessing.pipe
            Default None. If provided, will send the trained models over this pipe. If memory friendly, it will only
            send the ttda.

        """

        if pipe is not None:
            logger.info("Spawned worker to generate {} topic models".format(num_models))

        if random_states is None:
            random_states = [self.random_state.randint(self._MAX_RANDOM_STATE) for _ in range(num_models)]

        assert len(random_states) == num_models

        kwArgs = self.gensim_kw_args.copy()

        tm = None  # remember one of the topic models from the following
        # loop, in order to collect some properties from it afterwards.

        for i in range(num_models):

            kwArgs["random_state"] = random_states[i]

            tm = self.topic_model_kind(**kwArgs)

            # adds the lambda (that is the unnormalized get_topics) to ttda, which is
            # a list of all those lambdas
            self.ttda = np.concatenate([self.ttda, tm.get_topics()])

            # only saves the model if it is not "memory friendly"
            if not self.memory_friendly_ttda:
                self.tms += [tm]

        # use one of the tms to get some info that will be needed later
        self.sstats_sum = tm.state.sstats.sum()
        self.eta = tm.eta

        if pipe is not None:
            # send the ttda that is in the child/workers version of the memory into the pipe
            # available, after _generate_topic_models has been called in the worker
            if self.memory_friendly_ttda:
                # remember that this code is inside the worker processes memory,
                # so self.ttda is the ttda of only a chunk of models
                pipe.send(self.ttda)
            else:
                pipe.send(self.tms)

            pipe.close()

    def _asymmetric_distance_matrix_worker(self, worker_id, ttdas_sent, n_ttdas, pipe, threshold, method):
        """ worker, that computes the distance to all other nodes
        from a chunk of nodes. https://stackoverflow.com/a/1743350
        """

        logger.info("Spawned worker to generate {} rows of the asymmetric distance matrix".format(n_ttdas))
        # the chunk of ttda that's going to be calculated:
        ttda1 = self.ttda[ttdas_sent:ttdas_sent + n_ttdas]
        distance_chunk = self._calculate_asymmetric_distance_matrix_chunk(
            ttda1=ttda1, ttda2=self.ttda, threshold=threshold, start_index=ttdas_sent, method=method)
        pipe.send((worker_id, distance_chunk))  # remember that this code is inside the workers memory
        pipe.close()

    def _generate_asymmetric_distance_matrix(self, threshold=None, workers=1, method="mass"):
        """Makes the pairwise distance matrix for all the ttdas from the ensemble.

        Returns the asymmetric pairwise distance matrix that is used in the DBSCAN clustering.

        Afterwards, the model needs to be reclustered for this generated matrix to take effect.

        Parameters
        ----------
        threshold : float, optional
            if threshold is None and method == "rank":
                threshold = 0.11
            if threshold is None and method == "mass":
                threshold = 0.95

            threshold keeps by default 95% of the largest terms by mass. Except the "fast" parameter is "rank", then
            it just selects that many of the largest terms.
        workers : number, optional
            when workers is None, it defaults to os.cpu_count() for maximum performance. Default is 1, which is not
            multiprocessed. Set to > 1 to enable multiprocessing.

        """

        # matrix is up to date afterwards
        self.asymmetric_distance_matrix_outdated = False

        if threshold is None:
            threshold = {"mass": 0.95, "rank": 0.11}[method]

        logger.info("Generating a {} x {} asymmetric distance matrix...".format(len(self.ttda), len(self.ttda)))

        # singlecore
        if workers is not None and workers <= 1:
            self.asymmetric_distance_matrix = self._calculate_asymmetric_distance_matrix_chunk(
                ttda1=self.ttda, ttda2=self.ttda, threshold=threshold, start_index=0, method=method)
            return self.asymmetric_distance_matrix

        # else, if workers > 1 use multiprocessing
        # best performance on 2-core machine: 2 workers
        if workers is None:
            workers = os.cpu_count()

        # create worker processes:
        processes = []
        pipes = []
        ttdas_sent = 0

        for i in range(workers):

            try:
                parentConn, childConn = Pipe()

                # figure out how many ttdas to send to the worker
                # 9 ttdas to 4 workers: 2 2 2 3
                n_ttdas = 0
                if i == workers - 1:  # i is a index, hence -1
                    # is this the last worker that needs to be created?
                    # then task that worker with all the remaining models
                    n_ttdas = len(self.ttda) - ttdas_sent
                else:
                    n_ttdas = int((len(self.ttda) - ttdas_sent) / (workers - i))

                p = Process(target=self._asymmetric_distance_matrix_worker,
                            args=(i, ttdas_sent, n_ttdas, childConn, threshold, method))
                ttdas_sent += n_ttdas

                processes += [p]
                pipes += [(parentConn, childConn)]
                p.start()

            except ProcessError:
                logger.error("could not start process {}".format(i))
                # close all pipes
                for p in pipes:
                    p[1].close()
                    p[0].close()
                # end all processes
                for p in processes:
                    if p.is_alive():
                        p.terminate()
                    del p
                raise

        distances = []
        # note, that the following loop maintains order in how the ttda will be concatenated
        # which is very important. Ordering in ttda has to be the same as when using only one process
        for p in pipes:
            answer = p[0].recv()  # [0], because that is the parentConn
            p[0].close()  # child conn will be closed from inside the worker
            # this does basically the same as the _generate_topic_models function (concatenate all the ttdas):
            distances += [answer[1]]

        # end all processes
        for p in processes:
            p.terminate()

        self.asymmetric_distance_matrix = np.concatenate(distances)

        return self.asymmetric_distance_matrix

<<<<<<< HEAD
    def calculate_asymmetric_distance_matrix_chunk(self, ttda1, ttda2, threshold, start_index, method):
        """Internal method calculating an (asymmetric) distance from each topic term distribution in ttda1 to each topic
        term distribution in ttda2 and returns a matrix of distances, size len(ttda1) by len(ttda2).

        This is an internal method and should not be used for two general ttda arrays.
=======
    def _calculate_asymmetric_distance_matrix_chunk(self, ttda1, ttda2, threshold, start_index, method):
        """Iterates over ttda1 and calculates the
        distance to every ttda in tttda2.
>>>>>>> 5d48c8d9

        Parameters
        ----------
        ttda1 and ttda2: 2D arrays of floats
            Two ttda matrices that are going to be used for distance calculation. Each row in ttda corresponds to one
            topic. Each cell in the resulting matrix corresponds to the distance between a topic pair.
        threshold : float, optional
            threshold defaults to: {"mass": 0.95, "rank": 0.11}, depending on the selected method
        start_index : int
            this function might be used in multiprocessing, so start_index has to be set as ttda1 is a chunk of the
            complete ttda in that case. start_index would be 0 if ttda1 == self.ttda. When self.ttda is split into two
            pieces, each 100 ttdas long, then start_index should be be 100. default is 0
        method : {'mass', 'rank}, optional
            method can be "mass" for the original masking method or "rank" for a faster masking method that selects
            by rank of largest elements in the topic term distribution, to determine which tokens are relevant for the
            topic.

        Returns
        -------
        2D Numpy.numpy.ndarray of floats
            Asymmetric distance matrix of size len(ttda1) by len(ttda2).
        """

        if method not in ["mass", "rank"]:
            raise ValueError("method {} unknown".format(method))

        # select masking method:
        def mass_masking(a):
            """original masking method. returns a new binary mask"""
            sorted_a = np.sort(a)[::-1]
            largest_mass = sorted_a.cumsum() < threshold
            smallest_valid = sorted_a[largest_mass][-1]
            return a >= smallest_valid

        def rank_masking(a):
            """faster masking method. returns a new binary mask"""
            return a > np.sort(a)[::-1][int(len(a) * threshold)]

        create_mask = {"mass": mass_masking, "rank": rank_masking}[method]

        # some help to find a better threshold by useful log messages
        avg_mask_size = 0

        # initialize the distance matrix. ndarray is faster than zeros
        distances = np.ndarray((len(ttda1), len(ttda2)))

        # now iterate over each topic
        for ttd1_idx, ttd1 in enumerate(ttda1):

            # create mask from ttd1 that removes noise from a and keeps the largest terms
            mask = create_mask(ttd1)
            ttd1_masked = ttd1[mask]

            avg_mask_size += mask.sum()

            # now look at every possible pair for topic a:
            for ttd2_idx, ttd2 in enumerate(ttda2):

                # distance to itself is 0
                if ttd1_idx + start_index == ttd2_idx:
                    distances[ttd1_idx][ttd2_idx] = 0
                    continue

                # now mask b based on a, which will force the shape of a onto b
                ttd2_masked = ttd2[mask]

                distance = 0
                # is the masked b just some empty stuff? Then forget about it, no similarity, distance is 1
                # (not 2 because that corresponds to negative values. The maximum distance is 1 here)
                # don't normalize b_masked, otherwise the following threshold will never work:
                if ttd2_masked.sum() <= 0.05:
                    distance = 1
                else:
                    # if there is indeed some non-noise stuff in the masked topic b, look at
                    # how similar the two topics are. note that normalizing is not needed for cosine distance,
                    # as it only looks at the angle between vectors
                    distance = cosine(ttd1_masked, ttd2_masked)

                distances[ttd1_idx][ttd2_idx] = distance

        avg_mask_size = avg_mask_size / ttda1.shape[0] / ttda1.shape[1]
        percent = round(100 * avg_mask_size, 1)
        if avg_mask_size > 0.75:
            # if the masks covered more than 75% of tokens on average,
            # print a warning. info otherwise.
            # The default mass setting of 0.95 makes uniform true masks on the opinosis corpus.
            logger.warning('The given threshold of {} covered on average '
                '{}% of tokens, which might be too much'.format(threshold, percent))
        else:
            logger.info('The given threshold of {} covered on average {}% of tokens'.format(threshold, percent))

        return distances

    def _generate_topic_clusters(self, eps=0.1, min_samples=None):
        """Runs the DBSCAN algorithm on all the detected topics from the models in the ensemble and labels them with
        label-indices.

        The final approval and generation of stable topics is done in _generate_stable_topics().

        Parameters
        ----------
        eps : float
            eps is 0.1 by default.
        min_samples : int
            min_samples is int(self.num_models / 2)
        """

        if min_samples is None:
            min_samples = int(self.num_models / 2)

        logger.info("Fitting the clustering model")

        self.cluster_model = CBDBSCAN(eps=eps, min_samples=min_samples)
        self.cluster_model.fit(self.asymmetric_distance_matrix)

    def _generate_stable_topics(self, min_cores=None):
        """generates stable topics out of the clusters. This function is the last step that has to be done in the
        ensemble.

        Stable topics can be retreived afterwards using get_topics().

        Parameters
        ----------
        min_cores : int
            how many cores a cluster has to have, to be treated as stable topic. That means, how many topics
            that look similar have to be present, so that the average topic in those is used as stable topic.

            defaults to min_cores = min(3, max(1, int(self.num_models /4 +1)))

        """

        logger.info("Generating stable topics")

        # min_cores being 0 makes no sense. there has to be a core for a cluster
        # or there is no cluster
        if min_cores == 0:
            min_cores = 1

        if min_cores is None:
            # min_cores is a number between 1 and 3, depending on the number of models
            min_cores = min(3, max(1, int(self.num_models / 4 + 1)))

        results = self.cluster_model.results

        # first, group all the learned cores based on the label,
        # which was assigned in the cluster_model. The result is a
        # dict of {group: [topic, ...]}
        grouped_by_labels = {}
        for topic in results:
            if topic["is_core"]:
                topic = topic.copy()

                # counts how many different labels a core has as parents
                topic["amount_parent_labels"] = len(topic["parent_labels"])

                label = topic["label"]
                if label not in grouped_by_labels:
                    grouped_by_labels[label] = []
                grouped_by_labels[label].append(topic)

        # then aggregate their amount_parent_labels by maxing and parent_labels by concatenating
        # the result is sorted by amount_parent_labels and stored in sorted_clusters
        sorted_clusters = []
        for label, group in grouped_by_labels.items():
            amount_parent_labels = 0
            parent_labels = []  # will be a list of sets
            for topic in group:
                amount_parent_labels = max(topic["amount_parent_labels"], amount_parent_labels)
                parent_labels.append(topic["parent_labels"])
            # - here, nan means "not yet evaluated"
            # - removing empty sets from parent_labels
            sorted_clusters.append({
                "amount_parent_labels": amount_parent_labels,
                "parent_labels": [x for x in parent_labels if len(x) > 0],
                "is_valid": np.nan,
                "label": label
            })

        # start with the most significant core.
        sorted_clusters = sorted(sorted_clusters,
            key=lambda cluster: (
                cluster["amount_parent_labels"],
                cluster["label"]  # makes sorting deterministic
            ), reverse=True)

        def remove_from_all_sets(label):
            """removes a label from every set in "parent_labels" for
            each core in sorted_clusters."""
            for a in sorted_clusters:
                if label in a["parent_labels"]:
                    a["parent_labels"].remove(label)

        # APPLYING THE RULES 1 to 3
        # iterate over the cluster labels, see which clusters/labels
        # are valid to cause the creation of a stable topic
        for i, cluster in enumerate(sorted_clusters):
            label = cluster["label"]
            # label is iterating over 0, 1, 3, ...

            # 1. rule - remove if the cores in the cluster have no parents
            if cluster["amount_parent_labels"] == 0:
                # label is NOT VALID
                cluster["is_valid"] = False
                remove_from_all_sets(label)

            # 2. rule - remove if it has less than min_cores as parents
            # (parents are always also cores)
            if len(cluster["parent_labels"]) < min_cores:
                cluster["is_valid"] = False
                remove_from_all_sets(label)

            # 3. checking for "easy_valid"s
            # checks if the core has at least min_cores of cores with the only label as itself
            if cluster["amount_parent_labels"] >= 1:
                if sum(map(lambda x: x == {label}, cluster["parent_labels"])) >= min_cores:
                    cluster["is_valid"] = True

        # Reaplying the rule 3
        # this happens when we have a close relationship among 2 or more clusters
        for cluster in [cluster for cluster in sorted_clusters if np.isnan(cluster["is_valid"])]:

            # this checks for parent_labels, which are also modified in this function
            # hence order will influence the result. it starts with the most significant
            # label (hence "sorted_clusters")
            if sum(map(lambda x: x == {label}, cluster["parent_labels"])) >= min_cores:
                cluster["is_valid"] = True
            else:
                cluster["is_valid"] = False
                # removes a label from every set in parent_labels for each core
                for a in sorted_clusters:
                    if label in a["parent_labels"]:
                        a["parent_labels"].remove(label)

        # list of all the label numbers that are valid
        valid_labels = np.array([cluster["label"] for cluster in sorted_clusters if cluster["is_valid"]])

        for topic in results:
            topic["valid_parents"] = {label for label in topic["parent_labels"] if label in valid_labels}

        def validate_core(core):
            """Core is a dict of {is_core, valid_parents, labels} among others.
            If not a core returns False. Only cores with the valid_parents as
            its own label can be a valid core. Returns True if that is the case,
            False otherwise"""
            if not core["is_core"]:
                return False
            else:
                ret = core["valid_parents"] == {core["label"]}
                return ret

        # keeping only VALID cores
        valid_core_mask = np.vectorize(validate_core)(results)
        valid_topics = self.ttda[valid_core_mask]
        topic_labels = np.array([topic["label"] for topic in results])[valid_core_mask]
        unique_labels = np.unique(topic_labels)

        num_stable_topics = len(unique_labels)
        stable_topics = np.empty((num_stable_topics, len(self.id2word)))

        # for each cluster
        for l, label in enumerate(unique_labels):
            # mean of all the topics that are of that cluster
            topics_of_cluster = np.array([topic for t, topic in enumerate(valid_topics) if topic_labels[t] == label])
            stable_topics[l] = topics_of_cluster.mean(axis=0)

        self.sorted_clusters = sorted_clusters
        self.stable_topics = stable_topics

    def recluster(self, eps=0.1, min_samples=None, min_cores=None):
        """Runs the CBDBSCAN algorithm on all the detected topics from the children of the ensemble.

        Generates stable topics out of the clusters afterwards.

        Finally, stable topics can be retreived using get_topics().

        Parameters
        ----------
        eps : float
            epsilon for the CBDBSCAN algorithm, having the same meaning as in classic DBSCAN clustering.
            default: 0.1
        min_samples : int
            The minimum number of sampels in the neighborhood of a topic to be considered a core in CBDBSCAN.
            default: int(self.num_models / 2)
        min_cores : int
            how many cores a cluster has to have, to be treated as stable topic. That means, how many topics
            that look similar have to be present, so that the average topic in those is used as stable topic.
            default: min(3, max(1, int(self.num_models /4 +1)))

        """
        # if new models were added to the ensemble, the distance matrix needs to be generated again
        if self.asymmetric_distance_matrix_outdated:
            logger.info("asymmetric distance matrix is outdated due to add_model")
            self._generate_asymmetric_distance_matrix()

        self._generate_topic_clusters(eps, min_samples)
        self._generate_stable_topics(min_cores)
        self.generate_gensim_representation()

    # GENSIM API
    # to make using the ensemble in place of a gensim model as easy as possible

    def get_topics(self):
        return self.stable_topics

    def _has_gensim_representation(self):
        """checks if stable topics area vailable and if the internal
        gensim representation exists. If not, raises errors"""
        if self.classic_model_representation is None:
            if len(self.stable_topics) == 0:
                raise ValueError("no stable topic was detected")
            else:
                raise ValueError("use generate_gensim_representation() first")

    def __getitem__(self, i):
        """see :py:class:`gensim.models.LdaModel`"""
        self._has_gensim_representation()
        return self.classic_model_representation[i]

    def inference(self, *posargs, **kwArgs):
        """see :py:class:`gensim.models.LdaModel`"""
        self._has_gensim_representation()
        return self.classic_model_representation.inference(*posargs, **kwArgs)

    def log_perplexity(self, *posargs, **kwArgs):
        """see :py:class:`gensim.models.LdaModel`"""
        self._has_gensim_representation()
        return self.classic_model_representation.log_perplexity(*posargs, **kwArgs)

    def print_topics(self, *posargs, **kwArgs):
        """see :py:class:`gensim.models.LdaModel`"""
        self._has_gensim_representation()
        return self.classic_model_representation.print_topics(*posargs, **kwArgs)

    @property
    def id2word(self):
        return self.gensim_kw_args["id2word"]


class CBDBSCAN():

    def __init__(self, eps=0.1, min_samples=4):

        self.eps = eps
        self.min_samples = min_samples

    def fit(self, amatrix):

        self.next_label = 0

        results = [{
            "is_core": False,
            "parent_labels": set(),
            "parent_ids": set(),
            "num_samples": 0,
            "label": None
        } for _ in range(len(amatrix))]

        tmp_amatrix = amatrix.copy()

        # to avoid problem about comparing the topic with itself
        np.fill_diagonal(tmp_amatrix, 1)

        min_distance_per_topic = [(distance, index) for index, distance in enumerate(tmp_amatrix.min(axis=1))]
        min_distance_per_topic_sorted = sorted(min_distance_per_topic, key=lambda x: x)
        ordered_min_similarity = [index for distance, index in min_distance_per_topic_sorted]

        num_topics = len(amatrix)

        def scan_topic(topic_index, parent_id=None, current_label=None, parent_neighbors=None):

            # count how many neighbors
            # check which indices (arange 0 to num_topics) is closer than eps
            neighbors = np.arange(num_topics)[tmp_amatrix[topic_index] < self.eps]
            num_samples = len(neighbors)

            # If the number of neighbors of a topic is large enough,
            # it is considered a core.
            # This also takes neighbors that already are identified as core in count.
            if num_samples >= self.min_samples:
                # This topic is a core!
                results[topic_index]["is_core"] = True
                results[topic_index]["num_samples"] = num_samples

                # if current_label is none, then this is the first core
                # of a new cluster (hence next_label is used)
                if current_label is None:
                    # next_label is initialized with 0 in
                    # fit() for the first cluster
                    current_label = self.next_label
                    self.next_label += 1

                else:
                    # In case the core has a parent, that means
                    # it has a label (= the parents label).
                    # Check the distance between the
                    # new core and the parent

                    # parent neighbors is the list of neighbors of parent_id
                    # (the topic_index that called this function recursively)
                    all_members_of_current_cluster = list(parent_neighbors)
                    all_members_of_current_cluster.append(parent_id)

                    # look if 25% of the members of the current cluster are also
                    # close to the current/new topic...

                    # example: (topic_index, 0), (topic_index, 2), (topic_index, ...)
                    all_members_of_current_cluster_ix = np.ix_([topic_index], all_members_of_current_cluster)
                    # use the result of the previous step to index the matrix and see if those distances
                    # are smaller then epsilon. relations_to_the_cluster is a boolean array, True for close elements
                    relations_to_the_cluster = tmp_amatrix[all_members_of_current_cluster_ix] < self.eps

                    # if less than 25% of the elements are close, then the topic index in question is not a
                    # core of the current_label, but rather the core of a new cluster
                    if relations_to_the_cluster[0].mean() < 0.25:
                        # start new cluster by changing current_label
                        current_label = self.next_label
                        self.next_label += 1

                results[topic_index]["label"] = current_label

                for neighbor in neighbors:

                    if results[neighbor]["label"] is None:
                        ordered_min_similarity.remove(neighbor)
                        # try to extend the cluster into the direction
                        # of the neighbor
                        scan_topic(
                            neighbor, parent_id=topic_index,
                            current_label=current_label,
                            parent_neighbors=neighbors)

                    results[neighbor]["parent_ids"].add(topic_index)
                    results[neighbor]["parent_labels"].add(current_label)

            else:
                # this topic is not a core!
                if current_label is None:
                    results[topic_index]["label"] = -1
                else:
                    results[topic_index]["label"] = current_label

        # elements are going to be removed from that array in scan_topic, do until it is empty
        while len(ordered_min_similarity) != 0:
            next_topic_index = ordered_min_similarity.pop(0)
            scan_topic(next_topic_index)

        self.results = results<|MERGE_RESOLUTION|>--- conflicted
+++ resolved
@@ -750,17 +750,11 @@
 
         return self.asymmetric_distance_matrix
 
-<<<<<<< HEAD
-    def calculate_asymmetric_distance_matrix_chunk(self, ttda1, ttda2, threshold, start_index, method):
+    def _calculate_asymmetric_distance_matrix_chunk(self, ttda1, ttda2, threshold, start_index, method):
         """Internal method calculating an (asymmetric) distance from each topic term distribution in ttda1 to each topic
         term distribution in ttda2 and returns a matrix of distances, size len(ttda1) by len(ttda2).
 
         This is an internal method and should not be used for two general ttda arrays.
-=======
-    def _calculate_asymmetric_distance_matrix_chunk(self, ttda1, ttda2, threshold, start_index, method):
-        """Iterates over ttda1 and calculates the
-        distance to every ttda in tttda2.
->>>>>>> 5d48c8d9
 
         Parameters
         ----------
@@ -1079,20 +1073,20 @@
         self._has_gensim_representation()
         return self.classic_model_representation[i]
 
-    def inference(self, *posargs, **kwArgs):
+    def inference(self, *posargs, **kwargs):
         """see :py:class:`gensim.models.LdaModel`"""
         self._has_gensim_representation()
-        return self.classic_model_representation.inference(*posargs, **kwArgs)
-
-    def log_perplexity(self, *posargs, **kwArgs):
+        return self.classic_model_representation.inference(*posargs, **kwargs)
+
+    def log_perplexity(self, *posargs, **kwargs):
         """see :py:class:`gensim.models.LdaModel`"""
         self._has_gensim_representation()
-        return self.classic_model_representation.log_perplexity(*posargs, **kwArgs)
-
-    def print_topics(self, *posargs, **kwArgs):
+        return self.classic_model_representation.log_perplexity(*posargs, **kwargs)
+
+    def print_topics(self, *posargs, **kwargs):
         """see :py:class:`gensim.models.LdaModel`"""
         self._has_gensim_representation()
-        return self.classic_model_representation.print_topics(*posargs, **kwArgs)
+        return self.classic_model_representation.print_topics(*posargs, **kwargs)
 
     @property
     def id2word(self):
