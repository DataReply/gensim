--- conflicted
+++ resolved
@@ -592,8 +592,7 @@
         num_models_unhandled = num_models  # how many more models need to be trained by workers?
 
         for i in range(workers):
-<<<<<<< HEAD
-            parentConn, childConn = Pipe()
+            parent_conn, child_conn = Pipe()
             num_subprocess_models = 0
             if i == workers - 1:  # i is a index, hence -1
                 # is this the last worker that needs to be created?
@@ -601,30 +600,14 @@
                 num_subprocess_models = num_models_unhandled
             else:
                 num_subprocess_models = int(num_models_unhandled / (workers - i))
-=======
-            try:
-                parent_conn, child_conn = Pipe()
-                num_subprocess_models = 0
-                if i == workers - 1:  # i is a index, hence -1
-                    # is this the last worker that needs to be created?
-                    # then task that worker with all the remaining models
-                    num_subprocess_models = num_models_unhandled
-                else:
-                    num_subprocess_models = int(num_models_unhandled / (workers - i))
->>>>>>> 3bdeaf26
 
             # get the chunk from the random states that is meant to be for those models
             random_states_for_worker = random_states[-num_models_unhandled:][:num_subprocess_models]
 
-<<<<<<< HEAD
             try:
                 process = Process(
                     target=self._generate_topic_models,
-                    args=(num_subprocess_models, random_states_for_worker, childConn))
-=======
-                process = Process(target=self._generate_topic_models,
-                            args=(num_subprocess_models, random_states_for_worker, child_conn))
->>>>>>> 3bdeaf26
+                    args=(num_subprocess_models, random_states_for_worker, child_conn))
 
                 processes.append(process)
                 pipes.append((parent_conn, child_conn))
